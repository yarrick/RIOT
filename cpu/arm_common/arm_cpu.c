--- conflicted
+++ resolved
@@ -88,9 +88,6 @@
     }
 
     printf("STACK (%u)= %X \n", i, *s);
-<<<<<<< HEAD
-}
-=======
 }
 
 /* LPC specific */
@@ -105,5 +102,4 @@
 
     while (1);
 }
-#endif
->>>>>>> f7ecc704
+#endif