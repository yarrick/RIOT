<<<<<<< HEAD
/*
 * in.h
 *
 *  Created on: 16.09.2011
 *      Author: Oliver
 */

#ifndef IN_H_
#define IN_H_
/*
 * Constants and structures defined by the internet system,
 * Per RFC 790, September 1981, and numerous additions.
 */

/*
 * Protocols (RFC 1700) TODO: may be deleted due to some double definition
 *                            in sys/net/sixlowpan/include/sixlowpan/ip.h
 */
#define IPPROTO_IP             	(0)               /* dummy for IP */
#define IPPROTO_HOPOPTS        	(0)               /* IP6 hop-by-hop options */
#define IPPROTO_ICMP           	(1)               /* control message protocol */
#define IPPROTO_IGMP           	(2)               /* group mgmt protocol */
#define IPPROTO_GGP            	(3)               /* gateway^2 (deprecated) */
#define IPPROTO_IPV4           	(4)               /* IPv4 encapsulation */
#define IPPROTO_IPIP            IPPROTO_IPV4    /* for compatibility */
#define IPPROTO_TCP            	(6)               /* tcp */
#define IPPROTO_ST             	(7)               /* Stream protocol II */
#define IPPROTO_EGP            	(8)               /* exterior gateway protocol */
#define IPPROTO_PIGP           	(9)               /* private interior gateway */
#define IPPROTO_RCCMON         	(10)              /* BBN RCC Monitoring */
#define IPPROTO_NVPII          	(11)              /* network voice protocol*/
#define IPPROTO_PUP            	(12)              /* pup */
#define IPPROTO_ARGUS          	(13)              /* Argus */
#define IPPROTO_EMCON          	(14)              /* EMCON */
#define IPPROTO_XNET           	(15)              /* Cross Net Debugger */
#define IPPROTO_CHAOS          	(16)              /* Chaos*/
#define IPPROTO_UDP            	(17)              /* user datagram protocol */
#define IPPROTO_MUX            	(18)              /* Multiplexing */
#define IPPROTO_MEAS           	(19)              /* DCN Measurement Subsystems */
#define IPPROTO_HMP            	(20)              /* Host Monitoring */
#define IPPROTO_PRM            	(21)              /* Packet Radio Measurement */
#define IPPROTO_IDP            	(22)              /* xns idp */
#define IPPROTO_TRUNK1         	(23)              /* Trunk-1 */
#define IPPROTO_TRUNK2         	(24)              /* Trunk-2 */
#define IPPROTO_LEAF1          	(25)              /* Leaf-1 */
#define IPPROTO_LEAF2          	(26)              /* Leaf-2 */
#define IPPROTO_RDP            	(27)              /* Reliable Data */
#define IPPROTO_IRTP           	(28)              /* Reliable Transaction */
#define IPPROTO_TP             	(29)              /* tp-4 w/ class negotiation */
#define IPPROTO_BLT            	(30)              /* Bulk Data Transfer */
#define IPPROTO_NSP            	(31)              /* Network Services */
#define IPPROTO_INP            	(32)              /* Merit Internodal */
#define IPPROTO_SEP            	(33)              /* Sequential Exchange */
#define IPPROTO_3PC            	(34)              /* Third Party Connect */
#define IPPROTO_IDPR           	(35)              /* InterDomain Policy Routing */
#define IPPROTO_XTP            	(36)              /* XTP */
#define IPPROTO_DDP            	(37)              /* Datagram Delivery */
#define IPPROTO_CMTP           	(38)              /* Control Message Transport */
#define IPPROTO_TPXX           	(39)              /* TP++ Transport */
#define IPPROTO_IL             	(40)              /* IL transport protocol */
#define IPPROTO_IPV6           	(41)              /* IP6 header */
#define IPPROTO_SDRP           	(42)              /* Source Demand Routing */
#define IPPROTO_ROUTING        	(43)              /* IP6 routing header */
#define IPPROTO_FRAGMENT       	(44)              /* IP6 fragmentation header */
#define IPPROTO_IDRP           	(45)              /* InterDomain Routing*/
#define IPPROTO_RSVP           	(46)              /* resource reservation */
#define IPPROTO_GRE            	(47)              /* General Routing Encap. */
#define IPPROTO_MHRP           	(48)              /* Mobile Host Routing */
#define IPPROTO_BHA            	(49)              /* BHA */
#define IPPROTO_ESP            	(50)              /* IP6 Encap Sec. Payload */
#define IPPROTO_AH             	(51)              /* IP6 Auth Header */
#define IPPROTO_INLSP          	(52)              /* Integ. Net Layer Security */
#define IPPROTO_SWIPE          	(53)              /* IP with encryption */
#define IPPROTO_NHRP           	(54)              /* Next Hop Resolution */
/* 55-57: Unassigned */
#define IPPROTO_ICMPV6         	(58)              /* ICMP6 */
#define IPPROTO_NONE           	(59)              /* IP6 no next header */
#define IPPROTO_DSTOPTS        	(60)              /* IP6 destination option */
#define IPPROTO_AHIP           	(61)              /* any host internal protocol */
#define IPPROTO_CFTP           	(62)              /* CFTP */
#define IPPROTO_HELLO          	(63)              /* "hello" routing protocol */
#define IPPROTO_SATEXPAK       	(64)              /* SATNET/Backroom EXPAK */
#define IPPROTO_KRYPTOLAN      	(65)              /* Kryptolan */
#define IPPROTO_RVD            	(66)              /* Remote Virtual Disk */
#define IPPROTO_IPPC           	(67)              /* Pluribus Packet Core */
#define IPPROTO_ADFS           	(68)              /* Any distributed FS */
#define IPPROTO_SATMON         	(69)              /* Satnet Monitoring */
#define IPPROTO_VISA           	(70)              /* VISA Protocol */
#define IPPROTO_IPCV           	(71)              /* Packet Core Utility */
#define IPPROTO_CPNX           	(72)              /* Comp. Prot. Net. Executive */
#define IPPROTO_CPHB           	(73)              /* Comp. Prot. HeartBeat */
#define IPPROTO_WSN            	(74)              /* Wang Span Network */
#define IPPROTO_PVP            	(75)              /* Packet Video Protocol */
#define IPPROTO_BRSATMON       	(76)              /* BackRoom SATNET Monitoring */
#define IPPROTO_ND             	(77)              /* Sun net disk proto (temp.) */
#define IPPROTO_WBMON          	(78)              /* WIDEBAND Monitoring */
#define IPPROTO_WBEXPAK        	(79)              /* WIDEBAND EXPAK */
#define IPPROTO_EON            	(80)              /* ISO cnlp */
#define IPPROTO_VMTP           	(81)              /* VMTP */
#define IPPROTO_SVMTP          	(82)              /* Secure VMTP */
#define IPPROTO_VINES          	(83)              /* Banyon VINES */
#define IPPROTO_TTP            	(84)              /* TTP */
#define IPPROTO_IGP            	(85)              /* NSFNET-IGP */
#define IPPROTO_DGP            	(86)              /* dissimilar gateway prot. */
#define IPPROTO_TCF            	(87)              /* TCF */
#define IPPROTO_IGRP           	(88)              /* Cisco/GXS IGRP */
#define IPPROTO_OSPFIGP        	(89)              /* OSPFIGP */
#define IPPROTO_SRPC           	(90)              /* Strite RPC protocol */
#define IPPROTO_LARP           	(91)              /* Locus Address Resoloution */
#define IPPROTO_MTP            	(92)              /* Multicast Transport */
#define IPPROTO_AX25           	(93)              /* AX.25 Frames */
#define IPPROTO_IPEIP          	(94)              /* IP encapsulated in IP */
#define IPPROTO_MICP           	(95)              /* Mobile Int.ing control */
#define IPPROTO_SCCSP          	(96)              /* Semaphore Comm. security */
#define IPPROTO_ETHERIP        	(97)              /* Ethernet IP encapsulation */
#define IPPROTO_ENCAP          	(98)              /* encapsulation header */
#define IPPROTO_APES           	(99)              /* any private encr. scheme */
#define IPPROTO_GMTP           	(100)             /* GMTP*/
#define IPPROTO_IPCOMP         	(108)             /* payload compression (IPComp) */
/* 101-254: Partly Unassigned */
#define IPPROTO_PIM            	(103)             /* Protocol Independent Mcast */
#define IPPROTO_PGM            	(113)             /* PGM */
/* 255: Reserved */
/* BSD Private, local use, namespace incursion */
#define IPPROTO_DIVERT         	(254)             /* divert pseudo-protocol */
#define IPPROTO_RAW            	(255)             /* raw IP packet */
#define IPPROTO_MAX            	(256)

/* last return value of *_input(), meaning "all job for this pkt is done".  */
#define IPPROTO_DONE           	(257)

#define IN_LOOPBACKNET         	(127)             /* official! */

#endif /* IN_H_ */
=======
/*
 * in.h
 *
 *  Created on: 16.09.2011
 *      Author: Oliver
 */

#ifndef IN_H_
#define IN_H_
/*
 * Constants and structures defined by the internet system,
 * Per RFC 790, September 1981, and numerous additions.
 */

/*
 * Protocols (RFC 1700)
 */
#define IPPROTO_IP             	(0)               /* dummy for IP */
#define IPPROTO_HOPOPTS        	(0)               /* IP6 hop-by-hop options */
#define IPPROTO_ICMP           	(1)               /* control message protocol */
#define IPPROTO_IGMP           	(2)               /* group mgmt protocol */
#define IPPROTO_GGP            	(3)               /* gateway^2 (deprecated) */
#define IPPROTO_IPV4           	(4)               /* IPv4 encapsulation */
#define IPPROTO_IPIP            IPPROTO_IPV4    /* for compatibility */
#define IPPROTO_TCP            	(6)               /* tcp */
#define IPPROTO_ST             	(7)               /* Stream protocol II */
#define IPPROTO_EGP            	(8)               /* exterior gateway protocol */
#define IPPROTO_PIGP           	(9)               /* private interior gateway */
#define IPPROTO_RCCMON         	(10)              /* BBN RCC Monitoring */
#define IPPROTO_NVPII          	(11)              /* network voice protocol*/
#define IPPROTO_PUP            	(12)              /* pup */
#define IPPROTO_ARGUS          	(13)              /* Argus */
#define IPPROTO_EMCON          	(14)              /* EMCON */
#define IPPROTO_XNET           	(15)              /* Cross Net Debugger */
#define IPPROTO_CHAOS          	(16)              /* Chaos*/
#define IPPROTO_UDP            	(17)              /* user datagram protocol */
#define IPPROTO_MUX            	(18)              /* Multiplexing */
#define IPPROTO_MEAS           	(19)              /* DCN Measurement Subsystems */
#define IPPROTO_HMP            	(20)              /* Host Monitoring */
#define IPPROTO_PRM            	(21)              /* Packet Radio Measurement */
#define IPPROTO_IDP            	(22)              /* xns idp */
#define IPPROTO_TRUNK1         	(23)              /* Trunk-1 */
#define IPPROTO_TRUNK2         	(24)              /* Trunk-2 */
#define IPPROTO_LEAF1          	(25)              /* Leaf-1 */
#define IPPROTO_LEAF2          	(26)              /* Leaf-2 */
#define IPPROTO_RDP            	(27)              /* Reliable Data */
#define IPPROTO_IRTP           	(28)              /* Reliable Transaction */
#define IPPROTO_TP             	(29)              /* tp-4 w/ class negotiation */
#define IPPROTO_BLT            	(30)              /* Bulk Data Transfer */
#define IPPROTO_NSP            	(31)              /* Network Services */
#define IPPROTO_INP            	(32)              /* Merit Internodal */
#define IPPROTO_SEP            	(33)              /* Sequential Exchange */
#define IPPROTO_3PC            	(34)              /* Third Party Connect */
#define IPPROTO_IDPR           	(35)              /* InterDomain Policy Routing */
#define IPPROTO_XTP            	(36)              /* XTP */
#define IPPROTO_DDP            	(37)              /* Datagram Delivery */
#define IPPROTO_CMTP           	(38)              /* Control Message Transport */
#define IPPROTO_TPXX           	(39)              /* TP++ Transport */
#define IPPROTO_IL             	(40)              /* IL transport protocol */
#define IPPROTO_IPV6           	(41)              /* IP6 header */
#define IPPROTO_SDRP           	(42)              /* Source Demand Routing */
#define IPPROTO_ROUTING        	(43)              /* IP6 routing header */
#define IPPROTO_FRAGMENT       	(44)              /* IP6 fragmentation header */
#define IPPROTO_IDRP           	(45)              /* InterDomain Routing*/
#define IPPROTO_RSVP           	(46)              /* resource reservation */
#define IPPROTO_GRE            	(47)              /* General Routing Encap. */
#define IPPROTO_MHRP           	(48)              /* Mobile Host Routing */
#define IPPROTO_BHA            	(49)              /* BHA */
#define IPPROTO_ESP            	(50)              /* IP6 Encap Sec. Payload */
#define IPPROTO_AH             	(51)              /* IP6 Auth Header */
#define IPPROTO_INLSP          	(52)              /* Integ. Net Layer Security */
#define IPPROTO_SWIPE          	(53)              /* IP with encryption */
#define IPPROTO_NHRP           	(54)              /* Next Hop Resolution */
/* 55-57: Unassigned */
#define IPPROTO_ICMPV6         	(58)              /* ICMP6 */
#define IPPROTO_NONE           	(59)              /* IP6 no next header */
#define IPPROTO_DSTOPTS        	(60)              /* IP6 destination option */
#define IPPROTO_AHIP           	(61)              /* any host internal protocol */
#define IPPROTO_CFTP           	(62)              /* CFTP */
#define IPPROTO_HELLO          	(63)              /* "hello" routing protocol */
#define IPPROTO_SATEXPAK       	(64)              /* SATNET/Backroom EXPAK */
#define IPPROTO_KRYPTOLAN      	(65)              /* Kryptolan */
#define IPPROTO_RVD            	(66)              /* Remote Virtual Disk */
#define IPPROTO_IPPC           	(67)              /* Pluribus Packet Core */
#define IPPROTO_ADFS           	(68)              /* Any distributed FS */
#define IPPROTO_SATMON         	(69)              /* Satnet Monitoring */
#define IPPROTO_VISA           	(70)              /* VISA Protocol */
#define IPPROTO_IPCV           	(71)              /* Packet Core Utility */
#define IPPROTO_CPNX           	(72)              /* Comp. Prot. Net. Executive */
#define IPPROTO_CPHB           	(73)              /* Comp. Prot. HeartBeat */
#define IPPROTO_WSN            	(74)              /* Wang Span Network */
#define IPPROTO_PVP            	(75)              /* Packet Video Protocol */
#define IPPROTO_BRSATMON       	(76)              /* BackRoom SATNET Monitoring */
#define IPPROTO_ND             	(77)              /* Sun net disk proto (temp.) */
#define IPPROTO_WBMON          	(78)              /* WIDEBAND Monitoring */
#define IPPROTO_WBEXPAK        	(79)              /* WIDEBAND EXPAK */
#define IPPROTO_EON            	(80)              /* ISO cnlp */
#define IPPROTO_VMTP           	(81)              /* VMTP */
#define IPPROTO_SVMTP          	(82)              /* Secure VMTP */
#define IPPROTO_VINES          	(83)              /* Banyon VINES */
#define IPPROTO_TTP            	(84)              /* TTP */
#define IPPROTO_IGP            	(85)              /* NSFNET-IGP */
#define IPPROTO_DGP            	(86)              /* dissimilar gateway prot. */
#define IPPROTO_TCF            	(87)              /* TCF */
#define IPPROTO_IGRP           	(88)              /* Cisco/GXS IGRP */
#define IPPROTO_OSPFIGP        	(89)              /* OSPFIGP */
#define IPPROTO_SRPC           	(90)              /* Strite RPC protocol */
#define IPPROTO_LARP           	(91)              /* Locus Address Resoloution */
#define IPPROTO_MTP            	(92)              /* Multicast Transport */
#define IPPROTO_AX25           	(93)              /* AX.25 Frames */
#define IPPROTO_IPEIP          	(94)              /* IP encapsulated in IP */
#define IPPROTO_MICP           	(95)              /* Mobile Int.ing control */
#define IPPROTO_SCCSP          	(96)              /* Semaphore Comm. security */
#define IPPROTO_ETHERIP        	(97)              /* Ethernet IP encapsulation */
#define IPPROTO_ENCAP          	(98)              /* encapsulation header */
#define IPPROTO_APES           	(99)              /* any private encr. scheme */
#define IPPROTO_GMTP           	(100)             /* GMTP*/
#define IPPROTO_IPCOMP         	(108)             /* payload compression (IPComp) */
/* 101-254: Partly Unassigned */
#define IPPROTO_PIM            	(103)             /* Protocol Independent Mcast */
#define IPPROTO_PGM            	(113)             /* PGM */
/* 255: Reserved */
/* BSD Private, local use, namespace incursion */
#define IPPROTO_DIVERT         	(254)             /* divert pseudo-protocol */
#define IPPROTO_RAW            	(255)             /* raw IP packet */
#define IPPROTO_MAX            	(256)

/* last return value of *_input(), meaning "all job for this pkt is done".  */
#define IPPROTO_DONE           	(257)

#define IN_LOOPBACKNET         	(127)             /* official! */

#endif /* IN_H_ */
>>>>>>> a3b754b6
<|MERGE_RESOLUTION|>--- conflicted
+++ resolved
@@ -1,4 +1,3 @@
-<<<<<<< HEAD
 /*
  * in.h
  *
@@ -132,139 +131,4 @@
 
 #define IN_LOOPBACKNET         	(127)             /* official! */
 
-#endif /* IN_H_ */
-=======
-/*
- * in.h
- *
- *  Created on: 16.09.2011
- *      Author: Oliver
- */
-
-#ifndef IN_H_
-#define IN_H_
-/*
- * Constants and structures defined by the internet system,
- * Per RFC 790, September 1981, and numerous additions.
- */
-
-/*
- * Protocols (RFC 1700)
- */
-#define IPPROTO_IP             	(0)               /* dummy for IP */
-#define IPPROTO_HOPOPTS        	(0)               /* IP6 hop-by-hop options */
-#define IPPROTO_ICMP           	(1)               /* control message protocol */
-#define IPPROTO_IGMP           	(2)               /* group mgmt protocol */
-#define IPPROTO_GGP            	(3)               /* gateway^2 (deprecated) */
-#define IPPROTO_IPV4           	(4)               /* IPv4 encapsulation */
-#define IPPROTO_IPIP            IPPROTO_IPV4    /* for compatibility */
-#define IPPROTO_TCP            	(6)               /* tcp */
-#define IPPROTO_ST             	(7)               /* Stream protocol II */
-#define IPPROTO_EGP            	(8)               /* exterior gateway protocol */
-#define IPPROTO_PIGP           	(9)               /* private interior gateway */
-#define IPPROTO_RCCMON         	(10)              /* BBN RCC Monitoring */
-#define IPPROTO_NVPII          	(11)              /* network voice protocol*/
-#define IPPROTO_PUP            	(12)              /* pup */
-#define IPPROTO_ARGUS          	(13)              /* Argus */
-#define IPPROTO_EMCON          	(14)              /* EMCON */
-#define IPPROTO_XNET           	(15)              /* Cross Net Debugger */
-#define IPPROTO_CHAOS          	(16)              /* Chaos*/
-#define IPPROTO_UDP            	(17)              /* user datagram protocol */
-#define IPPROTO_MUX            	(18)              /* Multiplexing */
-#define IPPROTO_MEAS           	(19)              /* DCN Measurement Subsystems */
-#define IPPROTO_HMP            	(20)              /* Host Monitoring */
-#define IPPROTO_PRM            	(21)              /* Packet Radio Measurement */
-#define IPPROTO_IDP            	(22)              /* xns idp */
-#define IPPROTO_TRUNK1         	(23)              /* Trunk-1 */
-#define IPPROTO_TRUNK2         	(24)              /* Trunk-2 */
-#define IPPROTO_LEAF1          	(25)              /* Leaf-1 */
-#define IPPROTO_LEAF2          	(26)              /* Leaf-2 */
-#define IPPROTO_RDP            	(27)              /* Reliable Data */
-#define IPPROTO_IRTP           	(28)              /* Reliable Transaction */
-#define IPPROTO_TP             	(29)              /* tp-4 w/ class negotiation */
-#define IPPROTO_BLT            	(30)              /* Bulk Data Transfer */
-#define IPPROTO_NSP            	(31)              /* Network Services */
-#define IPPROTO_INP            	(32)              /* Merit Internodal */
-#define IPPROTO_SEP            	(33)              /* Sequential Exchange */
-#define IPPROTO_3PC            	(34)              /* Third Party Connect */
-#define IPPROTO_IDPR           	(35)              /* InterDomain Policy Routing */
-#define IPPROTO_XTP            	(36)              /* XTP */
-#define IPPROTO_DDP            	(37)              /* Datagram Delivery */
-#define IPPROTO_CMTP           	(38)              /* Control Message Transport */
-#define IPPROTO_TPXX           	(39)              /* TP++ Transport */
-#define IPPROTO_IL             	(40)              /* IL transport protocol */
-#define IPPROTO_IPV6           	(41)              /* IP6 header */
-#define IPPROTO_SDRP           	(42)              /* Source Demand Routing */
-#define IPPROTO_ROUTING        	(43)              /* IP6 routing header */
-#define IPPROTO_FRAGMENT       	(44)              /* IP6 fragmentation header */
-#define IPPROTO_IDRP           	(45)              /* InterDomain Routing*/
-#define IPPROTO_RSVP           	(46)              /* resource reservation */
-#define IPPROTO_GRE            	(47)              /* General Routing Encap. */
-#define IPPROTO_MHRP           	(48)              /* Mobile Host Routing */
-#define IPPROTO_BHA            	(49)              /* BHA */
-#define IPPROTO_ESP            	(50)              /* IP6 Encap Sec. Payload */
-#define IPPROTO_AH             	(51)              /* IP6 Auth Header */
-#define IPPROTO_INLSP          	(52)              /* Integ. Net Layer Security */
-#define IPPROTO_SWIPE          	(53)              /* IP with encryption */
-#define IPPROTO_NHRP           	(54)              /* Next Hop Resolution */
-/* 55-57: Unassigned */
-#define IPPROTO_ICMPV6         	(58)              /* ICMP6 */
-#define IPPROTO_NONE           	(59)              /* IP6 no next header */
-#define IPPROTO_DSTOPTS        	(60)              /* IP6 destination option */
-#define IPPROTO_AHIP           	(61)              /* any host internal protocol */
-#define IPPROTO_CFTP           	(62)              /* CFTP */
-#define IPPROTO_HELLO          	(63)              /* "hello" routing protocol */
-#define IPPROTO_SATEXPAK       	(64)              /* SATNET/Backroom EXPAK */
-#define IPPROTO_KRYPTOLAN      	(65)              /* Kryptolan */
-#define IPPROTO_RVD            	(66)              /* Remote Virtual Disk */
-#define IPPROTO_IPPC           	(67)              /* Pluribus Packet Core */
-#define IPPROTO_ADFS           	(68)              /* Any distributed FS */
-#define IPPROTO_SATMON         	(69)              /* Satnet Monitoring */
-#define IPPROTO_VISA           	(70)              /* VISA Protocol */
-#define IPPROTO_IPCV           	(71)              /* Packet Core Utility */
-#define IPPROTO_CPNX           	(72)              /* Comp. Prot. Net. Executive */
-#define IPPROTO_CPHB           	(73)              /* Comp. Prot. HeartBeat */
-#define IPPROTO_WSN            	(74)              /* Wang Span Network */
-#define IPPROTO_PVP            	(75)              /* Packet Video Protocol */
-#define IPPROTO_BRSATMON       	(76)              /* BackRoom SATNET Monitoring */
-#define IPPROTO_ND             	(77)              /* Sun net disk proto (temp.) */
-#define IPPROTO_WBMON          	(78)              /* WIDEBAND Monitoring */
-#define IPPROTO_WBEXPAK        	(79)              /* WIDEBAND EXPAK */
-#define IPPROTO_EON            	(80)              /* ISO cnlp */
-#define IPPROTO_VMTP           	(81)              /* VMTP */
-#define IPPROTO_SVMTP          	(82)              /* Secure VMTP */
-#define IPPROTO_VINES          	(83)              /* Banyon VINES */
-#define IPPROTO_TTP            	(84)              /* TTP */
-#define IPPROTO_IGP            	(85)              /* NSFNET-IGP */
-#define IPPROTO_DGP            	(86)              /* dissimilar gateway prot. */
-#define IPPROTO_TCF            	(87)              /* TCF */
-#define IPPROTO_IGRP           	(88)              /* Cisco/GXS IGRP */
-#define IPPROTO_OSPFIGP        	(89)              /* OSPFIGP */
-#define IPPROTO_SRPC           	(90)              /* Strite RPC protocol */
-#define IPPROTO_LARP           	(91)              /* Locus Address Resoloution */
-#define IPPROTO_MTP            	(92)              /* Multicast Transport */
-#define IPPROTO_AX25           	(93)              /* AX.25 Frames */
-#define IPPROTO_IPEIP          	(94)              /* IP encapsulated in IP */
-#define IPPROTO_MICP           	(95)              /* Mobile Int.ing control */
-#define IPPROTO_SCCSP          	(96)              /* Semaphore Comm. security */
-#define IPPROTO_ETHERIP        	(97)              /* Ethernet IP encapsulation */
-#define IPPROTO_ENCAP          	(98)              /* encapsulation header */
-#define IPPROTO_APES           	(99)              /* any private encr. scheme */
-#define IPPROTO_GMTP           	(100)             /* GMTP*/
-#define IPPROTO_IPCOMP         	(108)             /* payload compression (IPComp) */
-/* 101-254: Partly Unassigned */
-#define IPPROTO_PIM            	(103)             /* Protocol Independent Mcast */
-#define IPPROTO_PGM            	(113)             /* PGM */
-/* 255: Reserved */
-/* BSD Private, local use, namespace incursion */
-#define IPPROTO_DIVERT         	(254)             /* divert pseudo-protocol */
-#define IPPROTO_RAW            	(255)             /* raw IP packet */
-#define IPPROTO_MAX            	(256)
-
-/* last return value of *_input(), meaning "all job for this pkt is done".  */
-#define IPPROTO_DONE           	(257)
-
-#define IN_LOOPBACKNET         	(127)             /* official! */
-
-#endif /* IN_H_ */
->>>>>>> a3b754b6
+#endif /* IN_H_ */